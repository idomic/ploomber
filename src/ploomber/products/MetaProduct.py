--- conflicted
+++ resolved
@@ -90,13 +90,6 @@
 
     def _outdated_code_dependency(self):
         return any([p._outdated_code_dependency() for p in self.products])
-<<<<<<< HEAD
-
-    def _clear_cached_status(self):
-        for p in self.products:
-            p._clear_cached_status()
-=======
->>>>>>> 372f54ae
 
     def to_json_serializable(self):
         """Returns a JSON serializable version of this product
